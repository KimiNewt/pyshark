from __future__ import unicode_literals
import os
import threading

import logbook
import sys

import trollius as asyncio
from logbook import StreamHandler
from trollius import From, subprocess, Return
from trollius.executor import TimeoutError
from trollius.py33_exceptions import ProcessLookupError

from pyshark.tshark.tshark import get_process_path, get_tshark_display_filter_flag, \
    tshark_supports_json, TSharkVersionException
from pyshark.tshark.tshark_json import packet_from_json_packet
from pyshark.tshark.tshark_xml import packet_from_xml_packet, psml_structure_from_xml


class TSharkCrashException(Exception):
    pass


class UnknownEncyptionStandardException(Exception):
    pass


class RawMustUseJsonException(Exception):
    """If the use_raw argument is True, so should the use_json argument"""


class StopCapture(Exception):
    """
    Exception that the user can throw anywhere in packet-handling to stop the capture process.
    """
    pass


class Capture(object):
    """
    Base class for packet captures.
    """
    DEFAULT_BATCH_SIZE = 2 ** 16
    SUMMARIES_BATCH_SIZE = 64
    DEFAULT_LOG_LEVEL = logbook.CRITICAL
    SUPPORTED_ENCRYPTION_STANDARDS = ['wep', 'wpa-pwk', 'wpa-pwd', 'wpa-psk']

    def __init__(self, display_filter=None, only_summaries=False, eventloop=None,
                 decryption_key=None, encryption_type='wpa-pwd', output_file=None,
                 decode_as=None,  disable_protocol=None, tshark_path=None,
                 override_prefs=None, capture_filter=None, use_json=False, include_raw=False):

        self.loaded = False
        self.tshark_path = tshark_path
        self._override_prefs = override_prefs
        self.debug = False
        self.use_json = use_json
        self.include_raw = include_raw
        self._packets = []
        self._current_packet = 0
        self._display_filter = display_filter
        self._capture_filter = capture_filter
        self._only_summaries = only_summaries
        self._output_file = output_file
        self._running_processes = set()
        self._decode_as = decode_as
        self._disable_protocol = disable_protocol
        self._log = logbook.Logger(self.__class__.__name__, level=self.DEFAULT_LOG_LEVEL)

        if include_raw and not use_json:
            raise RawMustUseJsonException("use_json must be True if include_raw")

        self.eventloop = eventloop
        if self.eventloop is None:
            self._setup_eventloop()
        if encryption_type and encryption_type.lower() in self.SUPPORTED_ENCRYPTION_STANDARDS:
            self.encryption = (decryption_key, encryption_type.lower())
        else:
            raise UnknownEncyptionStandardException("Only the following standards are supported: %s."
                                                    % ', '.join(self.SUPPORTED_ENCRYPTION_STANDARDS))

    def __getitem__(self, item):
        """
        Gets the packet in the given index.

        :param item: packet index
        :return: Packet object.
        """
        return self._packets[item]

    def __len__(self):
        return len(self._packets)

    def next(self):
        return self.next_packet()

    # Allows for child classes to call next() from super() without 2to3 "fixing"
    # the call
    def next_packet(self):
        if self._current_packet >= len(self._packets):
            raise StopIteration()
        cur_packet = self._packets[self._current_packet]
        self._current_packet += 1
        return cur_packet

    def clear(self):
        """
        Empties the capture of any saved packets.
        """
        self._packets = []
        self._current_packet = 0

    def reset(self):
        """
        Starts iterating packets from the first one.
        """
        self._current_packet = 0

    def load_packets(self, packet_count=0, timeout=None):
        """
        Reads the packets from the source (cap, interface, etc.) and adds it to the internal list.
        If 0 as the packet_count is given, reads forever

        :param packet_count: The amount of packets to add to the packet list (0 to read forever)
        :param timeout: If given, automatically stops after a given amount of time.
        """
        initial_packet_amount = len(self._packets)
        def keep_packet(pkt):
            self._packets.append(pkt)

            if packet_count != 0 and len(self._packets) - initial_packet_amount >= packet_count:
                raise Return()

        try:
            self.apply_on_packets(keep_packet, timeout=timeout)
            self.loaded = True
        except TimeoutError:
            pass

    def set_debug(self, set_to=True):
        """
        Sets the capture to debug mode (or turns it off if specified).
        """
        if set_to:
            StreamHandler(sys.stdout).push_application()
            self._log.level = logbook.DEBUG
        self.debug = set_to

    def _setup_eventloop(self):
        """
        Sets up a new eventloop as the current one according to the OS.
        """
        if os.name == 'nt':
            self.eventloop = asyncio.ProactorEventLoop()
            if sys.version_info <= (3, 0):
                # FIXME: There appears to be a bug in the 2.7 version of trollius, wherein the selector retrieves an
                # object of value 0 and attempts to look for it in the weakref set, which raises an exception.
                # This hack sidesteps this issue, but does not solve it. If a proper fix is found, apply it!
                self.eventloop._selector._stopped_serving = set()
        else:
            self.eventloop = asyncio.new_event_loop()
        asyncio.set_event_loop(self.eventloop)
<<<<<<< HEAD
        if os.name == 'posix' and threading.current_thread() == threading.main_thread():
=======
        if os.name == 'posix' and isinstance(threading.current_thread(), threading._MainThread):
>>>>>>> 3ac31c1c
            asyncio.get_child_watcher().attach_loop(self.eventloop)

    @classmethod
    def _get_json_separator(cls):
        return ("}%s%s  ," % (os.linesep, os.linesep)).encode()

    @classmethod
    def _extract_packet_json_from_data(cls, data, got_first_packet=True):
        tag_start = 0
        if not got_first_packet:
            tag_start = data.find(b"{")
            if tag_start == -1:
                return None, data
        closing_tag = cls._get_json_separator()
        tag_end = data.find(closing_tag)
        if tag_end == -1:
            closing_tag = ("}%s%s]" % (os.linesep, os.linesep)).encode()
            tag_end = data.find(closing_tag)
        if tag_end != -1:
            # Include closing parenthesis but not comma
            tag_end += len(closing_tag) - 1
            return data[tag_start:tag_end], data[tag_end + 1:]
        return None, data

    @staticmethod
    def _extract_tag_from_data(data, tag_name=b'packet'):
        """
        Gets data containing a (part of) tshark xml.
        If the given tag is found in it, returns the tag data and the remaining data.
        Otherwise returns None and the same data.

        :param data: string of a partial tshark xml.
        :return: a tuple of (tag, data). tag will be None if none is found.
        """
        opening_tag = b'<' + tag_name + b'>'
        closing_tag = opening_tag.replace(b'<', b'</')
        tag_end = data.find(closing_tag)
        if tag_end != -1:
            tag_end += len(closing_tag)
            tag_start = data.find(opening_tag)
            return data[tag_start:tag_end], data[tag_end:]
        return None, data

    def _packets_from_tshark_sync(self, packet_count=None, existing_process=None):
        """
        Returns a generator of packets.
        This is the sync version of packets_from_tshark. It wait for the completion of each coroutine and
         reimplements reading packets in a sync way, yielding each packet as it arrives.

        :param packet_count: If given, stops after this amount of packets is captured.
        """
        # NOTE: This has code duplication with the async version, think about how to solve this
        tshark_process = existing_process or self.eventloop.run_until_complete(self._get_tshark_process())
        psml_structure, data = self.eventloop.run_until_complete(self._get_psml_struct(tshark_process.stdout))
        packets_captured = 0

        data = b''
        try:
            while True:
                try:
                    packet, data = self.eventloop.run_until_complete(
                        self._get_packet_from_stream(tshark_process.stdout, data, psml_structure=psml_structure,
                                                     got_first_packet=packets_captured > 0))

                except EOFError:
                    self._log.debug('EOF reached (sync)')
                    break

                if packet:
                    packets_captured += 1
                    yield packet
                if packet_count and packets_captured >= packet_count:
                    break
        finally:
            self.eventloop.run_until_complete(self._cleanup_subprocess(tshark_process))

    def apply_on_packets(self, callback, timeout=None, packet_count=None):
        """
        Runs through all packets and calls the given callback (a function) with each one as it is read.
        If the capture is infinite (i.e. a live capture), it will run forever, otherwise it will complete after all
        packets have been read.

        Example usage:
        def print_callback(pkt):
            print pkt
        capture.apply_on_packets(print_callback)

        If a timeout is given, raises a Timeout error if not complete before the timeout (in seconds)
        """
        coro = self.packets_from_tshark(callback, packet_count=packet_count)
        if timeout is not None:
            coro = asyncio.wait_for(coro, timeout)
        return self.eventloop.run_until_complete(coro)

    @asyncio.coroutine
    def packets_from_tshark(self, packet_callback, packet_count=None, close_tshark=True):
        """
        A coroutine which creates a tshark process, runs the given callback on each packet that is received from it and
        closes the process when it is done.

        Do not use interactively. Can be used in order to insert packets into your own eventloop.
        """
        tshark_process = yield From(self._get_tshark_process(packet_count=packet_count))
        try:
            yield From(self._go_through_packets_from_fd(tshark_process.stdout, packet_callback,
                                                        packet_count=packet_count))
        except StopCapture:
            pass
        finally:
            if close_tshark:
                yield From(self._close_async())
                #yield From(self._cleanup_subprocess(tshark_process))

    @asyncio.coroutine
    def _go_through_packets_from_fd(self, fd, packet_callback, packet_count=None):
        """
        A coroutine which goes through a stream and calls a given callback for each XML packet seen in it.
        """
        packets_captured = 0
        self._log.debug('Starting to go through packets')

        psml_struct, data = yield From(self._get_psml_struct(fd))
        while True:
            try:
                packet, data = yield From(self._get_packet_from_stream(fd, data,
                                                                       got_first_packet=packets_captured > 0,
                                                                       psml_structure=psml_struct))
            except EOFError:
                self._log.debug('EOF reached')
                break

            if packet:
                packets_captured += 1
                try:
                    packet_callback(packet)
                except StopCapture:
                    self._log.debug('User-initiated capture stop in callback')
                    break

            if packet_count and packets_captured >= packet_count:
                break

    @asyncio.coroutine
    def _get_psml_struct(self, fd):
        """
        Gets the current PSML (packet summary xml) structure in a tuple ((None, leftover_data)),
        only if the capture is configured to return it, else returns (None, leftover_data).

        A coroutine.
        """
        data = b''
        psml_struct = None

        if self._only_summaries:
            # If summaries are read, we need the psdml structure which appears on top of the file.
            while not psml_struct:
                new_data = yield From(fd.read(self.SUMMARIES_BATCH_SIZE))
                data += new_data
                psml_struct, data = self._extract_tag_from_data(data, b'structure')
                if psml_struct:
                    psml_struct = psml_structure_from_xml(psml_struct)
                elif not new_data:
                    raise Return(None, data)
            raise Return(psml_struct, data)
        else:
            raise Return(None, data)

    @asyncio.coroutine
    def _get_packet_from_stream(self, stream, existing_data, got_first_packet=True,
                                psml_structure=None):
        """
        A coroutine which returns a single packet if it can be read from the given StreamReader.
        :return a tuple of (packet, remaining_data). The packet will be None if there was not enough XML data to create
        a packet. remaining_data is the leftover data which was not enough to create a packet from.
        :raises EOFError if EOF was reached.
        """
        # yield each packet in existing_data
        if self.use_json:
            packet, existing_data = self._extract_packet_json_from_data(existing_data,
                                                                        got_first_packet=got_first_packet)
        else:
            packet, existing_data = self._extract_tag_from_data(existing_data)

        if packet:
            if self.use_json:
                packet = packet_from_json_packet(packet)
            else:
                packet = packet_from_xml_packet(packet, psml_structure=psml_structure)
            raise Return(packet, existing_data)

        new_data = yield From(stream.read(self.DEFAULT_BATCH_SIZE))
        existing_data += new_data

        if not new_data:
            # Reached EOF
            raise EOFError()
        raise Return(None, existing_data)

    def _get_tshark_path(self):
        return get_process_path(self.tshark_path)

    def _stderr_output(self):
        # Ignore stderr output unless in debug mode (sent to console)
        return None if self.debug else open(os.devnull, "w")

    @asyncio.coroutine
    def _get_tshark_process(self, packet_count=None, stdin=None):
        """
        Returns a new tshark process with previously-set parameters.
        """
        if self.use_json:
            output_type = 'json'
            if not tshark_supports_json(self.tshark_path):
                raise TSharkVersionException("JSON only supported on Wireshark >= 2.2.0")
        else:
            output_type = 'psml' if self._only_summaries else 'pdml'
        parameters = [self._get_tshark_path(), '-l', '-n', '-T', output_type] + \
                     self.get_parameters(packet_count=packet_count)

        self._log.debug('Creating TShark subprocess with parameters: ' + ' '.join(parameters))

        tshark_process = yield From(asyncio.create_subprocess_exec(*parameters,
                                                                   stdout=subprocess.PIPE,
                                                                   stderr=self._stderr_output(),
                                                                   stdin=stdin))
        self._created_new_process(parameters, tshark_process)
        raise Return(tshark_process)

    def _created_new_process(self, parameters, process, process_name="TShark"):
        self._log.debug('%s subprocess created', process_name)
        if process.returncode is not None and process.returncode != 0:
            raise TSharkCrashException(
                '%s seems to have crashed. Try updating it. (command ran: "%s")' % (
                    process_name, ' '.join(parameters)))
        self._running_processes.add(process)

    @asyncio.coroutine
    def _cleanup_subprocess(self, process):
        """
        Kill the given process and properly closes any pipes connected to it.
        """
        if process.returncode is None:
            try:
                process.kill()
                yield asyncio.wait_for(process.wait(), 1)
            except TimeoutError:
                self._log.debug('Waiting for process to close failed, may have zombie process.')
            except ProcessLookupError:
                pass
            except OSError:
                if os.name != 'nt':
                    raise
        elif process.returncode > 0:
            raise TSharkCrashException('TShark seems to have crashed (retcode: %d). Try rerunning in debug mode [ capture_obj.set_debug() ] or try updating tshark.' % process.returncode)

    def close(self):
        self.eventloop.run_until_complete(self._close_async())

    @asyncio.coroutine
    def _close_async(self):
        for process in self._running_processes:
            yield From(self._cleanup_subprocess(process))
        self._running_processes.clear()

    def __del__(self):
        if self._running_processes:
            self.close()

    def get_parameters(self, packet_count=None):
        """
        Returns the special tshark parameters to be used according to the configuration of this class.
        """
        params = []
        if self._capture_filter:
            params += ['-f', self._capture_filter]
        if self._display_filter:
            params += [get_tshark_display_filter_flag(self.tshark_path), self._display_filter]
        # Raw is only enabled when JSON is also enabled.
        if self.include_raw:
            params += ["-x"]
        if packet_count:
            params += ['-c', str(packet_count)]
        if all(self.encryption):
            params += ['-o', 'wlan.enable_decryption:TRUE', '-o', 'uat:80211_keys:"' + self.encryption[1] + '","' +
                                                                  self.encryption[0] + '"']
        if self._override_prefs:
            for preference_name, preference_value in self._override_prefs.items():
                if all(self.encryption) and preference_name in ('wlan.enable_decryption', 'uat:80211_keys'):
                    continue  # skip if override preferences also given via --encryption options
                params += ['-o', '{0}:{1}'.format(preference_name, preference_value)]

        if self._output_file:
            params += ['-w', self._output_file]

        if self._decode_as:
            for criterion, decode_as_proto in self._decode_as.items():
                params += ['-d', ','.join([criterion.strip(), decode_as_proto.strip()])]

        if self._disable_protocol:
            params += ['--disable-protocol', self._disable_protocol.strip()]

        return params

    def __iter__(self):
        if self.loaded:
            return iter(self._packets)
        else:
            return self._packets_from_tshark_sync()

    def __repr__(self):
        return '<%s (%d packets)>' % (self.__class__.__name__, len(self._packets))<|MERGE_RESOLUTION|>--- conflicted
+++ resolved
@@ -160,11 +160,7 @@
         else:
             self.eventloop = asyncio.new_event_loop()
         asyncio.set_event_loop(self.eventloop)
-<<<<<<< HEAD
-        if os.name == 'posix' and threading.current_thread() == threading.main_thread():
-=======
         if os.name == 'posix' and isinstance(threading.current_thread(), threading._MainThread):
->>>>>>> 3ac31c1c
             asyncio.get_child_watcher().attach_loop(self.eventloop)
 
     @classmethod
