--- conflicted
+++ resolved
@@ -6,11 +6,7 @@
 
 setup(
     name="pyshark",
-<<<<<<< HEAD
     version="0.4.0",
-=======
-    version="0.3.8",
->>>>>>> 5f0cc61d
     packages=find_packages(),
     package_data={'': ['*.ini', '*.pcapng']},
     # Temporarily using trollius 1.0.4 until issue https://github.com/haypo/trollius/issues/4 is resolved.
@@ -25,5 +21,7 @@
     classifiers=[
         'License :: OSI Approved :: MIT License',
         'Programming Language :: Python :: 3.5',
+        'Programming Language :: Python :: 3.6',
+        'Programming Language :: Python :: 3.7',
     ],
 )